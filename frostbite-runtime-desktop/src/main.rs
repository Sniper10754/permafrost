#![feature(fmt_internals)]

use std::{borrow::Borrow, error::Error, fs, process::exit};

use clap::Parser;
<<<<<<< HEAD
use frostbite_reports::{
    sourcemap::{SourceId, SourceMap},
    IntoReport,
};
=======
use frostbite_reports::{sourcemap::SourceMap, IntoReport};
>>>>>>> 9fbb6bec
use frostbite_runtime::Runtime;
use helper::{lex_and_parse, print_report};

mod cli;
mod helper;
mod intrinsics;

fn main() -> Result<(), Box<dyn Error>> {
    let args = cli::CliArgs::parse();

    match args.subcommand {
        cli::CliSubcommand::Run { filepath } => {
            let source = fs::read_to_string(&filepath)?;

<<<<<<< HEAD
            let src_id = SourceId::Filepath(&filepath);

            let mut source_map = SourceMap::new();

            source_map.insert(src_id, &source);
=======
            let source_map = SourceMap::new();
>>>>>>> 9fbb6bec

            let ast = match lex_and_parse(&source) {
                Ok(ast) => ast,
                Err(reports) => {
<<<<<<< HEAD
                    reports
                        .into_iter()
                        .for_each(|report| print_report(src_id, &source_map, &report));
=======
                    reports.into_iter().for_each(|report| {
                        print_report(filepath_name.into(), &source, &source_map, &report)
                    });
>>>>>>> 9fbb6bec

                    exit(1);
                }
            };

            let mut runtime = Runtime::new();

            intrinsics::insert_intrinsics(&mut runtime);

            let interpretation_result = runtime.eval_program(&ast);

            if let Err(error) = interpretation_result {
                let report = IntoReport::into_report(error, ());

<<<<<<< HEAD
                print_report(src_id, &source_map, &report);
=======
                print_report(Some(filepath.display()), &source, &source_map, &report);
>>>>>>> 9fbb6bec

                exit(1);
            }

            Ok(())
        }
    }
}<|MERGE_RESOLUTION|>--- conflicted
+++ resolved
@@ -3,14 +3,10 @@
 use std::{borrow::Borrow, error::Error, fs, process::exit};
 
 use clap::Parser;
-<<<<<<< HEAD
 use frostbite_reports::{
     sourcemap::{SourceId, SourceMap},
     IntoReport,
 };
-=======
-use frostbite_reports::{sourcemap::SourceMap, IntoReport};
->>>>>>> 9fbb6bec
 use frostbite_runtime::Runtime;
 use helper::{lex_and_parse, print_report};
 
@@ -25,28 +21,18 @@
         cli::CliSubcommand::Run { filepath } => {
             let source = fs::read_to_string(&filepath)?;
 
-<<<<<<< HEAD
             let src_id = SourceId::Filepath(&filepath);
 
             let mut source_map = SourceMap::new();
 
             source_map.insert(src_id, &source);
-=======
-            let source_map = SourceMap::new();
->>>>>>> 9fbb6bec
 
             let ast = match lex_and_parse(&source) {
                 Ok(ast) => ast,
                 Err(reports) => {
-<<<<<<< HEAD
                     reports
                         .into_iter()
                         .for_each(|report| print_report(src_id, &source_map, &report));
-=======
-                    reports.into_iter().for_each(|report| {
-                        print_report(filepath_name.into(), &source, &source_map, &report)
-                    });
->>>>>>> 9fbb6bec
 
                     exit(1);
                 }
@@ -61,11 +47,7 @@
             if let Err(error) = interpretation_result {
                 let report = IntoReport::into_report(error, ());
 
-<<<<<<< HEAD
                 print_report(src_id, &source_map, &report);
-=======
-                print_report(Some(filepath.display()), &source, &source_map, &report);
->>>>>>> 9fbb6bec
 
                 exit(1);
             }
