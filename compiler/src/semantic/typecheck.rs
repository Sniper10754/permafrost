--- conflicted
+++ resolved
@@ -141,12 +141,8 @@
                     "Function expected {function_arguments_len} arguments, but was called with {call_arguments_len} arguments"
                 )),
             ),
-<<<<<<< HEAD
             TypecheckError::FunctionDoesntReturn { source_key, faulty_branch_position } => Report::new(Level::Error, faulty_branch_position, source_key, "One branch of this function doesnt return", Some("This branch of this function doesnt return.")),
-=======
-            TypecheckError::FunctionDoesntReturn { source_key, faulty_branch_position } => Report::new(Level::Error, faulty_branch_position, source_key, "One branch of this function doesnt return", Some("This branch of this function doesnt return."), [], []),
             TypecheckError::Other(report) => report,
->>>>>>> b875ccb5
         }
     }
 }
@@ -219,8 +215,6 @@
                 source_key,
                 "Objects not implemented yet",
                 None::<&str>,
-                [],
-                [],
             ))
             .into()),
         }
