--- conflicted
+++ resolved
@@ -739,17 +739,8 @@
                 }
             }
 
-<<<<<<< HEAD
-            Block {
-                left_brace: _,
-                expressions,
-                right_brace: _,
-            } => expressions.iter().try_for_each(|expr| {
-                self.typecheck_fn_body_returns(source_id, t_ast, expected_type, expr)
-=======
             Block { expressions, .. } => expressions.iter().try_for_each(|expr| {
                 Self::typecheck_fn_body_returns(source_id, t_ast, expected_type, expr)
->>>>>>> 98c2654d
             }),
 
             _ => Ok(()),
