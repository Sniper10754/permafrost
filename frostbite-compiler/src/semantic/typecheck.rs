--- conflicted
+++ resolved
@@ -237,13 +237,8 @@
             Expr::Float(_) => Ok(t_ast.types_arena.insert(Type::Float)),
             Expr::String(_) => Ok(t_ast.types_arena.insert(Type::String)),
             Expr::Bool(_) => Ok(t_ast.types_arena.insert(Type::Bool)),
-<<<<<<< HEAD
-            Expr::Ident(spanned_str) => {
-                let Some(referred_to) = self.scopes.local(spanned_str.value()).copied() else {
-=======
             Expr::Ident(Spanned(span, name)) => {
                 let Some(referred_to) = self.scopes.local(name).copied() else {
->>>>>>> 4a6f963a
                     return Err(TypecheckError::SymbolNotFound(
                         source_id,
                         Spanned(span.clone(), name.into()),
@@ -323,16 +318,6 @@
                 let fn_type = Type::Function(FunctionType {
                     arguments: arguments
                         .iter()
-<<<<<<< HEAD
-                        .map(|argument| {
-                            (
-                                argument.name.value().clone(),
-                                t_ast
-                                    .types_arena
-                                    .insert(argument.type_annotation.value().clone().into()),
-                            )
-                        })
-=======
                         .map(
                             |Argument {
                                  name: Spanned(_, name),
@@ -344,7 +329,6 @@
                                 )
                             },
                         )
->>>>>>> 4a6f963a
                         .collect(),
                     return_type: t_ast.types_arena.insert(
                         return_type_annotation
@@ -364,13 +348,8 @@
                 arguments: _,
                 right_paren: _,
             } => match &**callee {
-<<<<<<< HEAD
-                Expr::Ident(spanned_str) => {
-                    let Some(referred_to) = self.scopes.local(spanned_str.value()).copied() else {
-=======
                 Expr::Ident(Spanned(span, ident)) => {
                     let Some(referred_to) = self.scopes.local(ident).copied() else {
->>>>>>> 4a6f963a
                         return Err(TypecheckError::SymbolNotFound(
                             source_id,
                             Spanned(span.clone(), ident.into()),
@@ -415,17 +394,11 @@
             Expr::Int(value) => TypedExpression::Int(value.as_ref().map(|value| *value)),
             Expr::Float(value) => TypedExpression::Float(value.as_ref().map(|value| *value)),
             Expr::Bool(value) => TypedExpression::Bool(value.as_ref().map(|value| *value)),
-<<<<<<< HEAD
-            Expr::String(value) => TypedExpression::String(value.as_ref().map(Into::into)),
-            Expr::Ident(spanned_ident) => {
-                let Some(refers_to) = self.scopes.local(spanned_ident.value()).copied() else {
-=======
             Expr::String(value) => {
                 TypedExpression::String(value.as_ref().map(|value| value.into()))
             }
             Expr::Ident(Spanned(span, ident)) => {
                 let Some(refers_to) = self.scopes.local(ident).copied() else {
->>>>>>> 4a6f963a
                     return Err(TypecheckError::SymbolNotFound(
                         source_id,
                         Spanned(span.clone(), ident.into()),
@@ -437,11 +410,7 @@
                 TypedExpression::Ident {
                     type_index,
                     refers_to,
-<<<<<<< HEAD
-                    str_value: spanned_ident.clone(),
-=======
                     str_value: Spanned(span.clone(), ident.into()),
->>>>>>> 4a6f963a
                 }
             }
             Expr::BinaryOperation { lhs, operator, rhs } => {
@@ -551,11 +520,7 @@
                 let function = TypedFunctionExpr {
                     function_index: fn_type_index,
                     fn_token: fn_token.clone(),
-<<<<<<< HEAD
-                    name: spanned_name.as_ref().map(Into::into),
-=======
                     name: name.clone(),
->>>>>>> 4a6f963a
                     arguments,
                     return_type,
                     body: Box::new(t_ast_body),
