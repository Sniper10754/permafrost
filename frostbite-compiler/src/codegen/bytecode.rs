use alloc::vec::Vec;
use frostbite_bytecode::{
    BytecodeVersion, Function, FunctionIndex, Globals, Instruction, Manifest, Module,
};
use frostbite_parser::ast::{tokens::BinaryOperatorKind, Spanned};
use frostbite_reports::ReportContext;
use slotmap::SecondaryMap;

use crate::tir;

use super::{CodegenBackend, CodegenError};

#[derive(Debug, Default)]
pub struct BytecodeCodegenBackend {
    functions: SecondaryMap<tir::TypeIndex, FunctionIndex>,
}

impl BytecodeCodegenBackend {
    fn compile_program(&mut self, t_ir: &tir::TirTree, module: &mut Module) {
        let body = &mut module.body;
        let globals = &mut module.globals;

        for node in &t_ir.nodes {
            self.compile_node(body, globals, node);
        }
    }

    fn compile_node(
        &mut self,
        instructions: &mut Vec<Instruction>,
        globals: &mut Globals,
        t_ir_node: &tir::TirNode,
    ) {
        match t_ir_node {
            tir::TirNode::Int(..)
            | tir::TirNode::Float(..)
            | tir::TirNode::Bool(..)
            | tir::TirNode::String(..) => self.compile_constant(instructions, globals, t_ir_node),

            tir::TirNode::Ident {
                type_index: _,
                refers_to: _,
                str_value: Spanned(_, name),
            } => {
                instructions.push(Instruction::LoadName(name.into()));
            }

            tir::TirNode::BinaryOperation { lhs, operator, rhs } => {
                self.compile_binary_operation(instructions, globals, lhs, operator.kind, rhs)
            }

            tir::TirNode::Assign {
                local_index: _,
                lhs,
                value,
            } => {
                self.compile_assignment(globals, instructions, lhs, value);
            }

            tir::TirNode::Function {
                type_index,
                name: _,
                arguments: _,
                return_type: _,
                body: function_body,
            } => self.compile_function_node(globals, function_body, *type_index),

            tir::TirNode::Call {
                callee,
                arguments,
                return_type: _,
            } => self.compile_function_call(globals, instructions, callee, arguments),

            tir::TirNode::Poisoned | tir::TirNode::Uninitialized => unreachable!(),
        }
    }

    fn compile_constant(
        &mut self,
        instructions: &mut Vec<Instruction>,
        globals: &mut Globals,
        node: &tir::TirNode,
    ) {
        let constant_index = globals.constants_pool.insert(match node {
            tir::TirNode::Int(Spanned(_, constant)) => (*constant).into(),
            tir::TirNode::Float(Spanned(_, constant)) => (*constant).into(),
            tir::TirNode::String(Spanned(_, constant)) => constant.clone().into(),

            _ => unreachable!(),
        });

        instructions.push(Instruction::LoadConstant(constant_index));
    }

    fn compile_binary_operation(
        &mut self,
        instructions: &mut Vec<Instruction>,
        globals: &mut Globals,
        lhs: &tir::TirNode,
        operator: BinaryOperatorKind,
        rhs: &tir::TirNode,
    ) {
        self.compile_node(instructions, globals, rhs);
        self.compile_node(instructions, globals, lhs);

        match operator {
            BinaryOperatorKind::Add => instructions.push(Instruction::Add),
            BinaryOperatorKind::Sub => instructions.push(Instruction::Subtract),
            BinaryOperatorKind::Mul => instructions.push(Instruction::Multiply),
            BinaryOperatorKind::Div => instructions.push(Instruction::Divide),
            BinaryOperatorKind::Equal => {
                instructions.push(Instruction::Cmp);

                // binary operations must produce the result on the stack
                // we can achieve this using function calls pushing a result on the stack

                {
<<<<<<< HEAD
                    let false_temp_function = self.compile_function(
                        globals,
                        &TirNode::Bool(Spanned(Default::default(), false)),
                    );
=======
                    let true_temp_function =
                        self.compile_function(globals, &tir::TirNode::Bool(Spanned(0..0, true)));
>>>>>>> 0c0e6f83

                    let false_temp_function_index = globals.functions.insert(false_temp_function);

                    instructions.push(Instruction::Call(false_temp_function_index));
                }

                {
<<<<<<< HEAD
                    let true_temp_function = self.compile_function(
                        globals,
                        &TirNode::Bool(Spanned(Default::default(), true)),
                    );
=======
                    let false_temp_function =
                        self.compile_function(globals, &tir::TirNode::Bool(Spanned(0..0, false)));
>>>>>>> 0c0e6f83

                    let true_temp_function_index = globals.functions.insert(true_temp_function);

                    instructions.push(Instruction::CallIf(true_temp_function_index));
                }
            }
        };
    }

    fn compile_assignment(
        &mut self,
        globals: &mut Globals,
        instructions: &mut Vec<Instruction>,
        lhs: &tir::Assignable,
        value: &tir::TirNode,
    ) {
        self.compile_node(instructions, globals, value);

        match lhs {
            tir::Assignable::Ident(_, Spanned(_, name)) => {
                instructions.push(Instruction::StoreName(name.into()));
            }
        };
    }

    fn compile_function_node(
        &mut self,
        globals: &mut Globals,
        function_body: &tir::TirNode,
        type_index: tir::TypeIndex,
    ) {
        let function = self.compile_function(globals, function_body);

        let function_index = globals.functions.insert(function);

        self.functions.insert(type_index, function_index);
    }

    fn compile_function(
        &mut self,
        globals: &mut Globals,
        function_body: &tir::TirNode,
    ) -> frostbite_bytecode::Function {
        let mut bytecode_function_body = Vec::new();

        self.compile_node(&mut bytecode_function_body, globals, function_body);

        bytecode_function_body.push(Instruction::Return);

        Function {
            body: bytecode_function_body,
        }
    }

    fn compile_function_call(
        &mut self,
        globals: &mut Globals,
        instructions: &mut Vec<Instruction>,
        callee: &tir::Callable,
        arguments: &[tir::TirNode],
    ) {
        arguments.iter().for_each(|argument| {
            self.compile_node(instructions, globals, argument);
        });

        match callee {
            tir::Callable::Ident(type_index, _) => {
                let function_index = self.functions[*type_index];

                instructions.push(Instruction::Call(function_index));
            }
        };
    }
}

impl CodegenBackend for BytecodeCodegenBackend {
    type Output = Module;

    fn codegen(
        mut self,
        _report_ctx: &mut ReportContext,
        t_ir: &tir::TirTree,
    ) -> Result<Self::Output, CodegenError> {
        let mut module = Module {
            manifest: Manifest {
                bytecode_version: BytecodeVersion::Experimental(),
            },
            globals: Globals::default(),
            body: Vec::new(),
        };

        self.compile_program(t_ir, &mut module);

        Ok(module)
    }
}<|MERGE_RESOLUTION|>--- conflicted
+++ resolved
@@ -115,15 +115,17 @@
                 // we can achieve this using function calls pushing a result on the stack
 
                 {
-<<<<<<< HEAD
-                    let false_temp_function = self.compile_function(
-                        globals,
-                        &TirNode::Bool(Spanned(Default::default(), false)),
-                    );
-=======
                     let true_temp_function =
                         self.compile_function(globals, &tir::TirNode::Bool(Spanned(0..0, true)));
->>>>>>> 0c0e6f83
+
+                    let true_temp_function_index = globals.functions.insert(true_temp_function);
+
+                    instructions.push(Instruction::CallIf(true_temp_function_index))
+                }
+
+                {
+                    let false_temp_function =
+                        self.compile_function(globals, &tir::TirNode::Bool(Spanned(0..0, false)));
 
                     let false_temp_function_index = globals.functions.insert(false_temp_function);
 
@@ -131,15 +133,10 @@
                 }
 
                 {
-<<<<<<< HEAD
                     let true_temp_function = self.compile_function(
                         globals,
-                        &TirNode::Bool(Spanned(Default::default(), true)),
+                        &tir::TirNode::Bool(Spanned(Default::default(), true)),
                     );
-=======
-                    let false_temp_function =
-                        self.compile_function(globals, &tir::TirNode::Bool(Spanned(0..0, false)));
->>>>>>> 0c0e6f83
 
                     let true_temp_function_index = globals.functions.insert(true_temp_function);
 
