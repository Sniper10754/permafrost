--- conflicted
+++ resolved
@@ -32,13 +32,10 @@
         t_ir_node: &tir::TirNode,
     ) {
         match t_ir_node {
-<<<<<<< HEAD
-            tir::TirNode::Int(..) | tir::TirNode::Float(..) | tir::TirNode::String(..) => {
-=======
-            TirNode::Int(..) | TirNode::Float(..) | TirNode::Bool(..) | TirNode::String(..) => {
->>>>>>> 79396568
-                self.compile_constant(instructions, globals, t_ir_node)
-            }
+            tir::TirNode::Int(..)
+            | tir::TirNode::Float(..)
+            | tir::TirNode::Bool(..)
+            | tir::TirNode::String(..) => self.compile_constant(instructions, globals, t_ir_node),
 
             tir::TirNode::Ident {
                 type_index: _,
@@ -85,16 +82,9 @@
         node: &tir::TirNode,
     ) {
         let constant_index = globals.constants_pool.insert(match node {
-<<<<<<< HEAD
             tir::TirNode::Int(Spanned(_, constant)) => (*constant).into(),
             tir::TirNode::Float(Spanned(_, constant)) => (*constant).into(),
             tir::TirNode::String(Spanned(_, constant)) => constant.clone().into(),
-=======
-            TirNode::Int(Spanned(_, constant)) => (*constant).into(),
-            TirNode::Float(Spanned(_, constant)) => (*constant).into(),
-            TirNode::String(Spanned(_, constant)) => constant.clone().into(),
-            TirNode::Bool(Spanned(_, bool)) => (*bool).into(),
->>>>>>> 79396568
 
             _ => unreachable!(),
         });
@@ -106,15 +96,9 @@
         &mut self,
         instructions: &mut Vec<Instruction>,
         globals: &mut Globals,
-<<<<<<< HEAD
         lhs: &tir::TirNode,
-        operator: OperatorKind,
+        operator: BinaryOperatorKind,
         rhs: &tir::TirNode,
-=======
-        lhs: &TirNode,
-        operator: BinaryOperatorKind,
-        rhs: &TirNode,
->>>>>>> 79396568
     ) {
         self.compile_node(instructions, globals, rhs);
         self.compile_node(instructions, globals, lhs);
@@ -131,7 +115,7 @@
 
                 {
                     let true_temp_function =
-                        self.compile_function(globals, &TirNode::Bool(Spanned(0..0, true)));
+                        self.compile_function(globals, &tir::TirNode::Bool(Spanned(0..0, true)));
 
                     let true_temp_function_index = globals.functions.insert(true_temp_function);
 
@@ -140,7 +124,7 @@
 
                 {
                     let false_temp_function =
-                        self.compile_function(globals, &TirNode::Bool(Spanned(0..0, false)));
+                        self.compile_function(globals, &tir::TirNode::Bool(Spanned(0..0, false)));
 
                     let false_temp_function_index = globals.functions.insert(false_temp_function);
 
@@ -172,14 +156,9 @@
         function_body: &tir::TirNode,
         type_index: tir::TypeIndex,
     ) {
-<<<<<<< HEAD
-        let mut bytecode_function_body = Vec::new();
-        let unit_constant_index = globals.constants_pool.insert(ConstantValue::Unit);
-=======
         let function = self.compile_function(globals, function_body);
 
         let function_index = globals.functions.insert(function);
->>>>>>> 79396568
 
         self.functions.insert(type_index, function_index);
     }
@@ -187,7 +166,7 @@
     fn compile_function(
         &mut self,
         globals: &mut Globals,
-        function_body: &TirNode,
+        function_body: &tir::TirNode,
     ) -> frostbite_bytecode::Function {
         let mut bytecode_function_body = Vec::new();
 
