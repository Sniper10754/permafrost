--- conflicted
+++ resolved
@@ -1,12 +1,7 @@
-<<<<<<< HEAD
-use alloc::{format};
-use frostbite_reports::{Help, Info, IntoReport, Level, Location, Report};
-=======
 use core::ops::Range;
 
 use alloc::format;
 use frostbite_reports::{IntoReport, Label, Level, Report};
->>>>>>> fd2f8c66
 
 use crate::ast::Span;
 
